--- conflicted
+++ resolved
@@ -186,10 +186,6 @@
             # TODO: we need to adjust our health and mode
             pass
 
-<<<<<<< HEAD
-
-=======
->>>>>>> 3f24ecf8
     def load(self, source, hooks=True, groups=None, path=None, work_dir=None,
              *args, **kwargs):
         """
